# Changelog

## Version 0.6.0

**In development**

<<<<<<< HEAD
- {gh-pr}`131` {gh-issue}`127` Improve the documentation of the flexible loads.
  - Add the method `compute_powers` method to the `FlexibleParameter` class to compute the resulting flexible powers
    for a given theoretical power and a list of voltage norms.
  - Add the `plot_control_p`, `plot_control_q` and `plot_pq` methods to the `FlexibleParameter` class to plot the
    control curves and control trajectories.
  - Add the extra `plot` to install `matplotlib` alongside `roseau-load-flow`.
- {gh-pr}`131` Correction of a bug in the error message of the powers setter method.
=======
- {gh-pr}`132` {gh-issue}`101` Document extra utilities including converters and constants.
>>>>>>> 08f28c3d
- {gh-pr}`130` Mark some internal attributes as private, they were previously marked as public.
- {gh-pr}`128` Add the properties `z_line`, `y_shunt` and `with_shunt` to the `Line` class.
- {gh-pr}`125` Speed-up build of conda workflow using mamba.

## Version 0.5.0

- {gh-pr}`121` {gh-issue}`68` Improvements of the `LineParameters` constructor:
  - Delete the `LineModel` class
  - Simplify the `from_dict` method
  - Rename and refactor the method `from_lv_exact` into `from_geometry`.
  - Add documentation for the `LineParameters` alternative constructors.
  - Rename `InsulationType` into `InsulatorType`.
  - Allow the letter "U" for "Underground" line type (only "S" for "Souterrain" in French was accepted). The same
    with the letter "O" for "Overhead" line type (only "A" for "Aérien" in French was accepted).
  - Remove the field `"model"` from the JSON serialization of `LineParameters`.
- {gh-pr}`120` Fix phases of flexible power results.
- {gh-pr}`119` Add explicit error message for singular jacobian.
- {gh-pr}`118` {gh-issue}`95`
  - Add a catalogue of three-phase MV/LV distribution transformers.
  - Remove the class method `TransformerParameters.from_name`.
- {gh-pr}`117` Add prettier to pre-commit
- {gh-pr}`116`
  - Add a catalogue of networks.
  - Add a plotting page to the documentation.
- {gh-pr}`115`
  - Reformat the tutorials in the documentation.
  - Split the "Advanced" tutorial in several smaller files.
  - Remove the Docker installation option.
- {gh-pr}`114` Use Pint >=0.21 to have the percent unit.
- {gh-pr}`113` Raise an error when accessing the results of
  disconnected elements.
- {gh-pr}`112` Make the geometry serialization optional.
- {gh-pr}`106` Improvements for non-euclidean projections.
- {gh-pr}`104` Remove `roseau.load_flow.utils.BranchType`.
- {gh-issue}`99` Add `Line.res_series_currents`
  and `Line.res_shunt_currents` properties to get the currents in the series and shunt components
  of lines. Also added `ElectricalNetwork.res_lines` that contains the series losses and currents
  of all the lines in the network. The property `ElectricalNetwork.res_lines_losses` was removed.
- {gh-issue}`100` Fix the `Yz` transformers.
- {gh-pr}`97` Add the model section to the documentation.
- {gh-pr}`96`
  - Add single-phase transformer.
  - Add center-tapped transformer.
  - Remove the `roseau.load_flow.utils.TransformerType` enumeration.
- {gh-pr}`93` Add short-circuit computation.
- {gh-pr}`92`
  - Add the changelog in the documentation.
  - Use NodeJs 20 in the Dockerfile.
  - Correction of a dead link in the README.

## Version 0.4.0

- {gh-pr}`91` Rename `resolution_method` into `solver`.
- {gh-issue}`73` {gh-pr}`85` Rename `precision` into `tolerance` and `final_precision` into `residual`.
- {gh-pr}`82` Add the `"newton_goldstein"` solver.
- {gh-pr}`88` Increase the default `alpha` values for flexible parameters.

## Version 0.3.0

- Every network elements have an `id` which must be unique among the same type of elements.
- The argument `n` (number of ports) have been replaced by a `phase(s)` argument which can be for
  instance `an`, `abc`, `abcn`, `ca`, etc.
- The classes `SimplifiedLine` and `ShuntLine` have been merged into a single class `Line` whose
  behaviour depends on the provided `LineParameters`.
- The classes `DeltaDeltaTransformer`, `DeltaWyeTransformer`, `DeltaZigzagTransformer`,
  `WyeDeltaTransformer`, `WyeWyeTransformer` and `WyeZigzagTransformer` have been replaced by an
  unique `Transformer` class whose behaviour depends on the provided `TransformerParameter`.
- The classes `LineCharacteristics` and `TransformerCharacteristics` have been renamed into
  `LineParameters` and `TransformerParameters`.
- The classes `AdmittanceLoad` and `DeltaAdmittanceLoad` have been removed. Please use
  `ImpedanceLoad` instead, with the desired `phases` argument.
- The classes `DeltaImpedanceLoad` and `DeltaPowerLoad` have been removed. Please use the classes
  `ImpedanceLoad` and `PowerLoad` instead with `phases="abc"`.
- The class `FlexibleLoad` have been removed. Please use the new `flexible_params` argument of the
  `PowerLoad` class constructor.
- The `VoltageSource` is not anymore a subclass of the class `Bus`. It can now be connected to a bus
  just like a load.
- All elements are aware of the network they belong to. It helps the user to avoid mistakes
  (connecting elements from different networks). It also allows showing user warnings when accessing
  to outdated results.
- All properties retrieving results are now prefixed by `res_`.
- Additional results per elements: `res_potentials`, `res_voltages`, `res_series_losses`,
  `res_lie_losses`, etc.
- Pandas Data frame results: now, every result can be retrieved in Pandas Data frame from the
  `ElectricalNetwork` instance. These methods are also prefixed by `res_`.
- Every physical input can be given as quantities (magnitude and unit) using the `Q_` class.
- Every result (except Pandas data frame) are quantities (magnitude and unit).
- Elements can all be serialized as JSON.
- Results of an `ElectricalNetwork` can be serialized as JSON and read from a JSON file.
- The documentation has been improved.

<!-- Local Variables: -->
<!-- mode: gfm -->
<!-- fill-column: 100 -->
<!-- coding: utf-8 -->
<!-- ispell-local-dictionary: "british" -->
<!-- End: --><|MERGE_RESOLUTION|>--- conflicted
+++ resolved
@@ -4,7 +4,7 @@
 
 **In development**
 
-<<<<<<< HEAD
+- {gh-pr}`132` {gh-issue}`101` Document extra utilities including converters and constants.
 - {gh-pr}`131` {gh-issue}`127` Improve the documentation of the flexible loads.
   - Add the method `compute_powers` method to the `FlexibleParameter` class to compute the resulting flexible powers
     for a given theoretical power and a list of voltage norms.
@@ -12,9 +12,6 @@
     control curves and control trajectories.
   - Add the extra `plot` to install `matplotlib` alongside `roseau-load-flow`.
 - {gh-pr}`131` Correction of a bug in the error message of the powers setter method.
-=======
-- {gh-pr}`132` {gh-issue}`101` Document extra utilities including converters and constants.
->>>>>>> 08f28c3d
 - {gh-pr}`130` Mark some internal attributes as private, they were previously marked as public.
 - {gh-pr}`128` Add the properties `z_line`, `y_shunt` and `with_shunt` to the `Line` class.
 - {gh-pr}`125` Speed-up build of conda workflow using mamba.
