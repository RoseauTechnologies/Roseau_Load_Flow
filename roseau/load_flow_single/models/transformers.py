import logging
from typing import Final

from shapely.geometry.base import BaseGeometry

from roseau.load_flow import RoseauLoadFlowException, RoseauLoadFlowExceptionCode
from roseau.load_flow.typing import Float, Id, JsonDict
from roseau.load_flow.units import Q_, ureg_wraps
from roseau.load_flow.utils import deprecate_renamed_parameters
from roseau.load_flow_engine.cy_engine import CySingleTransformer
from roseau.load_flow_single.models.branches import AbstractBranch
from roseau.load_flow_single.models.buses import Bus
from roseau.load_flow_single.models.transformer_parameters import TransformerParameters

logger = logging.getLogger(__name__)


class Transformer(AbstractBranch[CySingleTransformer]):
    """A generic transformer model.

    The model parameters are defined using the ``parameters`` argument.
    """

    element_type: Final = "transformer"

    @deprecate_renamed_parameters({"bus1": "bus_hv", "bus2": "bus_lv"}, version="0.12.0", category=DeprecationWarning)
    def __init__(
        self,
        id: Id,
        bus_hv: Bus,
        bus_lv: Bus,
        *,
        parameters: TransformerParameters,
        tap: Float = 1.0,
        max_loading: Float | Q_[Float] = 1.0,
        geometry: BaseGeometry | None = None,
    ) -> None:
        """Transformer constructor.

        Args:
            id:
                A unique ID of the transformer in the network transformers.

            bus_hv:
                Bus to connect the HV side of the transformer to.

            bus_lv:
                Bus to connect the LV side of the transformer to.

            parameters:
                Parameters defining the electrical model of the transformer. This is an instance of
                the :class:`TransformerParameters` class and can be used by multiple transformers.

            tap:
                The tap of the transformer. For example, `1.0` means the tap is at the neutral
                position, `1.025` means a `+2.5%` tap, and `0.975` means a `-2.5%` tap. The value
                must be between 0.9 and 1.1.

            max_loading:
                The maximum loading of the transformer (unitless). It is used with ``parameters.sn``
                to compute the maximum allowed power of the transformer and to determine if the
                transformer is overloaded.

            geometry:
                The geometry of the transformer.
        """
        self._initialized = False
        super().__init__(id=id, bus1=bus_hv, bus2=bus_lv, n=2, geometry=geometry)
        self.tap = tap
        self.parameters = parameters
        self.max_loading = max_loading
        self._initialized = True

        # Equivalent direct-system (positive-sequence) parameters
        z2, ym, k = parameters.z2d, parameters.ymd, parameters.kd

        self._cy_element = CySingleTransformer(z2=z2, ym=ym, k=k * self._tap)
        self._cy_connect()
        self._connect(bus_hv, bus_lv)

    @property
    def bus_hv(self) -> Bus:
        """The bus on the high voltage side of the transformer."""
        return self._bus1

    @property
    def bus_lv(self) -> Bus:
        """The bus on the low voltage side of the transformer."""
        return self._bus2

    @property
    def tap(self) -> float:
        """The tap of the transformer, for example 1.02."""
        return self._tap

    @tap.setter
    def tap(self, value: Float) -> None:
        if value > 1.1:
            logger.warning(f"The provided tap {value:.2f} is higher than 1.1. A good value is between 0.9 and 1.1.")
        if value < 0.9:
            logger.warning(f"The provided tap {value:.2f} is lower than 0.9. A good value is between 0.9 and 1.1.")
        self._tap = float(value)
        self._invalidate_network_results()
        if self._cy_element is not None:
            z2, ym, k = self.parameters.z2d, self.parameters.ymd, self.parameters.kd
            self._cy_element.update_transformer_parameters(z2, ym, k * self._tap)

    @property
    def parameters(self) -> TransformerParameters:
        """The parameters of the transformer."""
        return self._parameters

    @parameters.setter
    def parameters(self, value: TransformerParameters) -> None:
<<<<<<< HEAD
        # Note here we allow changing the vector group as the model is the same
        if value.phases != "three-phase":
            msg = f"{value.phases.capitalize()} transformers are not allowed in a balanced three-phase load flow."
=======
        old_parameters = self._parameters if self._initialized else None
        # Note: here we allow changing the vector group as the underlying C++ model is the same
        if value.type != "three-phase":
            msg = f"{value.type.capitalize()} transformers are not allowed in a balanced three-phase load flow."
>>>>>>> 612f2495
            logger.error(msg)
            raise RoseauLoadFlowException(msg=msg, code=RoseauLoadFlowExceptionCode.BAD_TRANSFORMER_TYPE)
        self._update_network_parameters(old_parameters=old_parameters, new_parameters=value)
        self._invalidate_network_results()
        self._parameters = value
        if self._cy_element is not None:
            z2, ym, k = value.z2d, value.ymd, value.kd
            self._cy_element.update_transformer_parameters(z2, ym, k * self.tap)

    @property
    @ureg_wraps("", (None,))
    def max_loading(self) -> Q_[float]:
        """The maximum loading of the transformer (unitless)"""
        return self._max_loading

    @max_loading.setter
    @ureg_wraps(None, (None, ""))
    def max_loading(self, value: Float | Q_[Float]) -> None:
        if value <= 0:
            msg = f"Maximum loading must be positive: {value} was provided."
            logger.error(msg)
            raise RoseauLoadFlowException(msg=msg, code=RoseauLoadFlowExceptionCode.BAD_MAX_LOADING_VALUE)
        self._max_loading = float(value)

    @property
    def sn(self) -> Q_[float]:
        """The nominal power of the transformer (VA)."""
        # Do not add a setter. The user must know that if they change the nominal power, it changes
        # for all transformers that share the parameters. It is better to set it on the parameters.
        return self._parameters.sn

    @property
    @ureg_wraps("VA", (None,))
    def max_power(self) -> Q_[float]:
        """The maximum power loading of the transformer (in VA)."""
        return self.parameters._sn * self._max_loading  # type: ignore

    @property
    @ureg_wraps("VA", (None,))
    def res_power_losses(self) -> Q_[complex]:
        """Get the total power losses in the transformer (in VA)."""
        power1, power2 = self._res_powers_getter(warning=True)
        return power1 + power2

    def _res_loading_getter(self, warning: bool) -> float:
        sn = self._parameters._sn
        power1, power2 = self._res_powers_getter(warning=warning)
        return max(abs(power1), abs(power2)) / sn

    @property
    @ureg_wraps("", (None,))
    def res_loading(self) -> Q_[float]:
        """Get the loading of the transformer (unitless)."""
        return self._res_loading_getter(warning=True)

    @property
    def res_violated(self) -> bool:
        """Whether the transformer power loading exceeds its maximal loading."""
        # True if either the primary or secondary is overloaded
        loading = self._res_loading_getter(warning=True)
        return bool(loading > self._max_loading)

    #
    # Json Mixin interface
    #
    def _to_dict(self, include_results: bool) -> JsonDict:
        data = super()._to_dict(include_results)
        data["max_loading"] = self._max_loading
        data["params_id"] = self.parameters.id
        data["tap"] = self.tap
        if include_results:
            data["results"] = data.pop("results")  # move results to the end
        return data

    def _results_to_dict(self, warning: bool, full: bool) -> JsonDict:
        results = super()._results_to_dict(warning, full)
        if full:
            # Add transformer specific results
            power_hv, power_lv = self._res_powers_getter(warning=False)  # warn only once
            power_losses = power_hv + power_lv
            loading = max(abs(power_hv), abs(power_lv)) / self.parameters._sn
            results["power_losses"] = [power_losses.real, power_losses.imag]
            results["loading"] = loading
        return results<|MERGE_RESOLUTION|>--- conflicted
+++ resolved
@@ -112,16 +112,10 @@
 
     @parameters.setter
     def parameters(self, value: TransformerParameters) -> None:
-<<<<<<< HEAD
-        # Note here we allow changing the vector group as the model is the same
+        old_parameters = self._parameters if self._initialized else None
+        # Note: here we allow changing the vector group as the underlying C++ model is the same
         if value.phases != "three-phase":
             msg = f"{value.phases.capitalize()} transformers are not allowed in a balanced three-phase load flow."
-=======
-        old_parameters = self._parameters if self._initialized else None
-        # Note: here we allow changing the vector group as the underlying C++ model is the same
-        if value.type != "three-phase":
-            msg = f"{value.type.capitalize()} transformers are not allowed in a balanced three-phase load flow."
->>>>>>> 612f2495
             logger.error(msg)
             raise RoseauLoadFlowException(msg=msg, code=RoseauLoadFlowExceptionCode.BAD_TRANSFORMER_TYPE)
         self._update_network_parameters(old_parameters=old_parameters, new_parameters=value)
