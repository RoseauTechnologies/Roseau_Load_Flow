--- conflicted
+++ resolved
@@ -90,7 +90,7 @@
             voltages = potentials[:-1] - potentials[-1]
         else:  # Vab, Vbc, Vca
             # np.roll(["a", "b", "c"], -1) -> ["b", "c", "a"]  # also works with single or double phase
-            voltages = np.roll(potentials, -1) - potentials
+            voltages = potentials - np.roll(potentials, -1)
         return voltages
 
     @property
@@ -101,18 +101,7 @@
         the order ``[Van, Vbn, Vcn]``. If the bus does not have a neutral, phase-phase voltages
         are returned in the order ``[Vab, Vbc, Vca]``.
         """
-<<<<<<< HEAD
-        potentials = np.asarray(self.res_potentials)
-        if "n" in self.phases:  # Van, Vbn, Vcn
-            # we know "n" is the last phase
-            voltages = potentials[:-1] - potentials[-1]
-        else:  # Vab, Vbc, Vca
-            # np.roll(["a", "b", "c"], -1) -> ["b", "c", "a"]  # also works with single or double phase
-            voltages = potentials - np.roll(potentials, -1)
-        return voltages
-=======
         return self._res_voltages_getter(warning=True)
->>>>>>> bde167e3
 
     @property
     def voltage_phases(self) -> list[str]:
