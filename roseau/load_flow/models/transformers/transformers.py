import logging
from typing import Any, Optional

from shapely import Point

from roseau.load_flow.exceptions import RoseauLoadFlowException, RoseauLoadFlowExceptionCode
from roseau.load_flow.models.branches import AbstractBranch
from roseau.load_flow.models.buses import Bus
from roseau.load_flow.models.transformers.parameters import TransformerParameters
from roseau.load_flow.typing import Id, JsonDict
from roseau.load_flow.utils import BranchType

logger = logging.getLogger(__name__)


class Transformer(AbstractBranch):
    """A generic transformer model.

<<<<<<< HEAD
    The model parameters and type are defined in the ``parameters``.

    See Also:
        `Transformer documentation <../../../models/Transformer/index.html>`_
=======
    The model parameters are defined in the ``parameters``.
>>>>>>> 04bcb152
    """

    branch_type = BranchType.TRANSFORMER

    allowed_phases = Bus.allowed_phases
    """The allowed phases for a transformer are:

    - P-P-P or P-P-P-N: ``"abc"``, ``"abcn"`` (three-phase transformer)
    - P-P or P-N: ``"ab"``, ``"bc"``, ``"ca"``, ``"an"``, ``"bn"``, ``"cn"`` (single-phase
      transformer or primary of split-phase transformer)
    - P-P-N: ``"abn"``, ``"bcn"``, ``"can"`` (secondary of split-phase transformer)
    """
    _allowed_phases_three = frozenset({"abc", "abcn"})
    _allowed_phases_single = frozenset({"ab", "bc", "ca", "an", "bn", "cn"})
    _allowed_phases_split_secondary = frozenset({"abn", "bcn", "can"})

    def __init__(
        self,
        id: Id,
        bus1: Bus,
        bus2: Bus,
        *,
        parameters: TransformerParameters,
        tap: float = 1.0,
        phases1: Optional[str] = None,
        phases2: Optional[str] = None,
        geometry: Optional[Point] = None,
        **kwargs: Any,
    ) -> None:
        """Transformer constructor.

        Args:
            id:
                A unique ID of the transformer in the network branches.

            bus1:
                Bus to connect the first extremity of the transformer.

            bus2:
                Bus to connect the first extremity of the transformer.

            tap:
                The tap of the transformer, for example 1.02.

            parameters:
                The parameters of the transformer.

            phases1:
                The phases of the first extremity of the transformer. A string like ``"abc"`` or
                ``"abcn"`` etc. The order of the phases is important. For a full list of supported
                phases, see the class attribute :attr:`allowed_phases`. All phases must be present
                in the connected bus. By default determined from the transformer type.

            phases2:
                The phases of the second extremity of the transformer. See ``phases1``.

            geometry:
                The geometry of the transformer.
        """
        if geometry is not None and not isinstance(geometry, Point):
            msg = f"The geometry for a {type(self)} must be a point: {geometry.geom_type} provided."
            logger.error(msg)
            raise RoseauLoadFlowException(msg=msg, code=RoseauLoadFlowExceptionCode.BAD_GEOMETRY_TYPE)

        if parameters.type == "single":
            phases1, phases2 = self._compute_phases_single(
                id=id, bus1=bus1, bus2=bus2, phases1=phases1, phases2=phases2
            )
        elif parameters.type == "split":
            phases1, phases2 = self._compute_phases_split(id=id, bus1=bus1, bus2=bus2, phases1=phases1, phases2=phases2)
        else:
            phases1, phases2 = self._compute_phases_three(
                id=id, bus1=bus1, bus2=bus2, parameters=parameters, phases1=phases1, phases2=phases2
            )

        super().__init__(id, bus1, bus2, phases1=phases1, phases2=phases2, geometry=geometry, **kwargs)
        self.tap = tap
        self._parameters = parameters

    @property
    def tap(self) -> float:
        """The tap of the transformer, for example 1.02."""
        return self._tap

    @tap.setter
    def tap(self, value: float) -> None:
        if value > 1.1:
            logger.warning(f"The provided tap {value:.2f} is higher than 1.1. A good value is between 0.9 and 1.1.")
        if value < 0.9:
            logger.warning(f"The provided tap {value:.2f} is lower than 0.9. A good value is between 0.9 and 1.1.")
        self._tap = value
        self._invalidate_network_results()

    @property
    def parameters(self) -> TransformerParameters:
        """The parameters of the transformer."""
        return self._parameters

    @parameters.setter
    def parameters(self, value: TransformerParameters) -> None:
        type1 = self._parameters.type
        type2 = value.type
        if type1 != type2:
            msg = f"The updated type changed for transformer {self.id!r}: {type1} to {type2}."
            logger.error(msg)
            raise RoseauLoadFlowException(msg=msg, code=RoseauLoadFlowExceptionCode.BAD_TRANSFORMER_TYPE)
        self._parameters = value
        self._invalidate_network_results()

    def to_dict(self) -> JsonDict:
        return {**super().to_dict(), "params_id": self.parameters.id, "tap": self.tap}

    def _compute_phases_three(
        self,
        id: Id,
        bus1: Bus,
        bus2: Bus,
        parameters: TransformerParameters,
        phases1: Optional[str],
        phases2: Optional[str],
    ) -> tuple[str, str]:
        w1_has_neutral = "y" in parameters.winding1.lower() or "z" in parameters.winding1.lower()
        w2_has_neutral = "y" in parameters.winding2.lower() or "z" in parameters.winding2.lower()
        if phases1 is None:
            phases1 = "abcn" if w1_has_neutral else "abc"
            phases1 = "".join(p for p in bus1.phases if p in phases1)
            self._check_phases(id, allowed_phases=self._allowed_phases_three, phases1=phases1)
        else:
            self._check_phases(id, allowed_phases=self._allowed_phases_three, phases1=phases1)
            self._check_bus_phases(id, bus1, phases1=phases1)
            transformer_phases = "abcn" if w1_has_neutral else "abc"
            phases_not_in_transformer = set(phases1) - set(transformer_phases)
            if phases_not_in_transformer:
                msg = (
                    f"Phases (1) {phases1!r} of transformer {id!r} are not compatible with its "
                    f"winding {parameters.winding1!r}."
                )
                logger.error(msg)
                raise RoseauLoadFlowException(msg=msg, code=RoseauLoadFlowExceptionCode.BAD_PHASE)

        if phases2 is None:
            phases2 = "abcn" if w2_has_neutral else "abc"
            phases2 = "".join(p for p in bus2.phases if p in phases2)
            self._check_phases(id, allowed_phases=self._allowed_phases_three, phases2=phases2)
        else:
            self._check_phases(id, allowed_phases=self._allowed_phases_three, phases2=phases2)
            self._check_bus_phases(id, bus2, phases2=phases2)
            transformer_phases = "abcn" if w2_has_neutral else "abc"
            phases_not_in_transformer = set(phases2) - set(transformer_phases)
            if phases_not_in_transformer:
                msg = (
                    f"Phases (2) {phases2!r} of transformer {id!r} are not compatible with its "
                    f"winding {parameters.winding2!r}."
                )
                logger.error(msg)
                raise RoseauLoadFlowException(msg=msg, code=RoseauLoadFlowExceptionCode.BAD_PHASE)

        return phases1, phases2

    def _compute_phases_single(
        self, id: Id, bus1: Bus, bus2: Bus, phases1: Optional[str], phases2: Optional[str]
    ) -> tuple[str, str]:
        if phases1 is None:
            phases1 = "".join(p for p in bus1.phases if p in bus2.phases)  # can't use set because order is important
            phases1 = phases1.replace("ac", "ca")
            if phases1 not in self._allowed_phases_single:
                msg = f"Phases (1) of transformer {id!r} cannot be deduced from the buses, they need to be specified."
                logger.error(msg)
                raise RoseauLoadFlowException(msg=msg, code=RoseauLoadFlowExceptionCode.BAD_PHASE)
        else:
            self._check_phases(id, allowed_phases=self._allowed_phases_single, phases1=phases1)
            self._check_bus_phases(id, bus1, phases1=phases1)

        if phases2 is None:
            phases2 = "".join(p for p in bus1.phases if p in bus2.phases)  # can't use set because order is important
            phases2 = phases2.replace("ac", "ca")
            if phases2 not in self._allowed_phases_single:
                msg = f"Phases (2) of transformer {id!r} cannot be deduced from the buses, they need to be specified."
                logger.error(msg)
                raise RoseauLoadFlowException(msg=msg, code=RoseauLoadFlowExceptionCode.BAD_PHASE)
        else:
            self._check_phases(id, allowed_phases=self._allowed_phases_single, phases2=phases2)
            self._check_bus_phases(id, bus2, phases2=phases2)

        return phases1, phases2

    def _compute_phases_split(
        self, id: Id, bus1: Bus, bus2: Bus, phases1: Optional[str], phases2: Optional[str]
    ) -> tuple[str, str]:
        if phases1 is None:
            phases1 = "".join(p for p in bus2.phases if p in bus1.phases and p != "n")
            phases1 = phases1.replace("ac", "ca")
            if phases1 not in self._allowed_phases_single:
                msg = f"Phases (1) of transformer {id!r} cannot be deduced from the buses, they need to be specified."
                logger.error(msg)
                raise RoseauLoadFlowException(msg=msg, code=RoseauLoadFlowExceptionCode.BAD_PHASE)
        else:
            self._check_phases(id, allowed_phases=self._allowed_phases_single, phases1=phases1)
            self._check_bus_phases(id, bus1, phases1=phases1)

        if phases2 is None:
            phases2 = "".join(p for p in bus2.phases if p in bus1.phases or p == "n")
            if phases2 not in self._allowed_phases_split_secondary:
                msg = f"Phases (2) of transformer {id!r} cannot be deduced from the buses, they need to be specified."
                logger.error(msg)
                raise RoseauLoadFlowException(msg=msg, code=RoseauLoadFlowExceptionCode.BAD_PHASE)
        else:
            self._check_phases(id, allowed_phases=self._allowed_phases_split_secondary, phases2=phases2)
            self._check_bus_phases(id, bus2, phases2=phases2)

        return phases1, phases2

    @staticmethod
    def _check_bus_phases(id: Id, bus: Bus, **kwargs: str) -> None:
        name, phases = kwargs.popitem()  # phases1 or phases2
        name = "Phases (1)" if name == "phases1" else "Phases (2)"
        phases_not_in_bus = set(phases) - set(bus.phases)
        if phases_not_in_bus:
            msg = (
                f"{name} {sorted(phases_not_in_bus)} of transformer {id!r} are not in phases "
                f"{bus.phases!r} of bus {bus.id!r}."
            )
            logger.error(msg)
            raise RoseauLoadFlowException(msg=msg, code=RoseauLoadFlowExceptionCode.BAD_PHASE)<|MERGE_RESOLUTION|>--- conflicted
+++ resolved
@@ -16,14 +16,10 @@
 class Transformer(AbstractBranch):
     """A generic transformer model.
 
-<<<<<<< HEAD
-    The model parameters and type are defined in the ``parameters``.
+    The model parameters are defined in the ``parameters``.
 
     See Also:
         `Transformer documentation <../../../models/Transformer/index.html>`_
-=======
-    The model parameters are defined in the ``parameters``.
->>>>>>> 04bcb152
     """
 
     branch_type = BranchType.TRANSFORMER
