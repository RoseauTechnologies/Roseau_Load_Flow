import logging
<<<<<<< HEAD
from abc import ABCMeta, abstractmethod
=======
from abc import ABC
>>>>>>> bde167e3
from collections.abc import Sequence
from typing import Any, Literal, Optional

import numpy as np
from pint import Quantity

from roseau.load_flow.exceptions import RoseauLoadFlowException, RoseauLoadFlowExceptionCode
from roseau.load_flow.models.buses import Bus
from roseau.load_flow.models.core import Element
from roseau.load_flow.models.loads.flexible_parameters import FlexibleParameter
from roseau.load_flow.typing import Id, JsonDict
from roseau.load_flow.utils.units import ureg

logger = logging.getLogger(__name__)


class AbstractLoad(Element, ABC):
    """An abstract class of an electric load."""

    _power_load_class: type["PowerLoad"]
    _current_load_class: type["CurrentLoad"]
    _impedance_load_class: type["ImpedanceLoad"]
    _flexible_parameter_class = FlexibleParameter

    _type: Literal["power", "current", "impedance"]
    _floating_neutral_allowed: bool = False

    allowed_phases = Bus.allowed_phases

    def __init__(self, id: Id, bus: Bus, *, phases: Optional[str] = None, **kwargs: Any) -> None:
        """AbstractLoad constructor.

        Args:
            id:
                A unique ID of the load in the network loads.

            bus:
                The bus to connect the load to.

            phases:
                The phases of the load. A string like ``"abc"`` or ``"an"`` etc. The order of the
                phases is important. For a full list of supported phases, see the class attribute
                :attr:`allowed_phases`. All phases of the load, except ``"n"``, must be present in
                the phases of the connected bus. By default, the phases of the bus are used.
        """
        super().__init__(id, **kwargs)
        if phases is None:
            phases = bus.phases
        else:
            self._check_phases(id, phases=phases)
            # Also check they are in the bus phases
            phases_not_in_bus = set(phases) - set(bus.phases)
            # "n" is allowed to be absent from the bus only if the load has more than 2 phases
            floating_neutral = self._floating_neutral_allowed and phases_not_in_bus == {"n"} and len(phases) > 2
            if phases_not_in_bus and not floating_neutral:
                msg = (
                    f"Phases {sorted(phases_not_in_bus)} of load {id!r} are not in bus {bus.id!r} "
                    f"phases {bus.phases!r}"
                )
                logger.error(msg)
                raise RoseauLoadFlowException(msg=msg, code=RoseauLoadFlowExceptionCode.BAD_PHASE)
        self._connect(bus)

        self.phases = phases
        self.bus = bus
        self._symbol = {"power": "S", "current": "I", "impedance": "Z"}[self._type]
        self._unit = {"power": "VA", "current": "A", "impedance": "ohm"}[self._type]
        if len(phases) == 2 and "n" not in phases:
            # This is a delta load that has one element connected between two phases
            self._size = 1
        else:
            self._size = len(set(phases) - {"n"})

        # Results
        self._res_currents: Optional[np.ndarray] = None

    def __repr__(self) -> str:
        bus_id = self.bus.id if self.bus is not None else None
        return f"{type(self).__name__}(id={self.id!r}, phases={self.phases!r}, bus={bus_id!r})"

    @property
    def is_flexible(self) -> bool:
        """Whether the load is flexible or not. Only :class:`PowerLoad` can be flexible."""
        return False

    def _res_currents_getter(self, warning: bool) -> np.ndarray:
        return self._res_getter(value=self._res_currents, warning=warning)

    @property
    def res_currents(self) -> np.ndarray:
        """The load flow result of the load currents (A)."""
        return self._res_currents_getter(warning=True)

    def _validate_value(self, value: Sequence[complex]) -> np.ndarray:
        if isinstance(value, Quantity):
            value = value.m_as(self._unit)
        if len(value) != self._size:
            msg = f"Incorrect number of {self._type}s: {len(value)} instead of {self._size}"
            logger.error(msg)
            raise RoseauLoadFlowException(
                msg=msg, code=RoseauLoadFlowExceptionCode.from_string(f"BAD_{self._symbol}_SIZE")
            )
        # A load cannot have any zero impedance
        if self._type == "impedance" and np.isclose(value, 0).any():
            msg = f"An impedance of the load {self.id!r} is null"
            logger.error(msg)
            raise RoseauLoadFlowException(msg=msg, code=RoseauLoadFlowExceptionCode.BAD_Z_VALUE)
        return np.asarray(value, dtype=complex)

    def _get_res_voltages_from_bus(self) -> np.ndarray:
        if "n" in self.phases:
            # Wye load: get the phase-to-neutral voltages
            bus_voltages = self.bus.res_voltages
            bus_voltage_phases = self.bus.voltage_phases
        else:
            # Delta load: get the phase-to-phase voltages
            if "n" in self.bus.phases:  # calculate delta bus voltages
                bus_voltages = self.bus.res_potentials[:-1] - np.roll(self.bus.res_potentials[:-1], -1)
                bus_voltage_phases = [
                    p1 + p2 for p1, p2 in zip(self.bus.phases[:-1], np.roll(list(self.bus.phases[:-1]), -1))
                ]
            else:  # bus voltages are already delta
                bus_voltages = self.bus.res_voltages
                bus_voltage_phases = self.bus.voltage_phases

        # filter to the voltages of this load
        voltages = []
        for v, (p1, p2) in zip(bus_voltages, bus_voltage_phases):
            if p1 in self.phases and p2 in self.phases:
                voltages.append(v)
        return np.array(voltages)

    @abstractmethod
    def _get_delta_res_powers(self) -> np.ndarray:
        raise NotImplementedError

    @property
    def res_powers(self) -> np.ndarray:
        """The load flow result of the load powers (VA)."""
        currents = self.res_currents[: self._size]  # without the neutral
        voltages = self._get_res_voltages_from_bus()
        if "n" in self.phases:
            # Wye load: trivial
            return voltages * currents.conj()
        else:
            # Delta load: two cases
            if len(self.phases) == 2:
                # 1. A phase-to-phase connection: line current is the same as phase current
                return voltages * currents[0].conj()  # Example: Sab = Vab x Iab*; Iab = Ia = - Ib
            else:
                # 2. We don't know the phase currents. We can use the load inputs to compute S.
                # CurrentLoad: S = V x I_in*; PowerLoad: S = S_in; ImpedanceLoad: S = |V|² / Z*
                return self._get_delta_res_powers()

    #
    # Disconnect
    #
    def disconnect(self) -> None:
        """Disconnect the load from the network it belongs to. After a disconnection, the remaining load object can
        not be used any more."""
        self._disconnect()
        self.bus = None

    #
    # Json Mixin interface
    #
    @classmethod
    def from_dict(cls, data: JsonDict) -> "AbstractLoad":
        if (s_list := data.get("powers")) is not None:
            powers = [complex(s[0], s[1]) for s in s_list]
            if (fp_data_list := data.get("flexible_params")) is not None:
                fp = [cls._flexible_parameter_class.from_dict(fp_dict) for fp_dict in fp_data_list]
            else:
                fp = None
            return cls._power_load_class(
                data["id"], data["bus"], powers=powers, phases=data["phases"], flexible_params=fp
            )
        elif (i_list := data.get("currents")) is not None:
            currents = [complex(i[0], i[1]) for i in i_list]
            return cls._current_load_class(data["id"], data["bus"], currents=currents, phases=data["phases"])
        elif (z_list := data.get("impedances")) is not None:
            impedances = [complex(z[0], z[1]) for z in z_list]
            return cls._impedance_load_class(data["id"], data["bus"], impedances=impedances, phases=data["phases"])
        else:
            msg = f"Unknown load type for load {data['id']!r}"
            logger.error(msg)
            raise RoseauLoadFlowException(msg=msg, code=RoseauLoadFlowExceptionCode.BAD_LOAD_TYPE)


class PowerLoad(AbstractLoad):
    r"""A constant power load.

    The equations are the following (star loads):

    .. math::
        I_{\mathrm{abc}} &= \left(\frac{S_{\mathrm{abc}}}{V_{\mathrm{abc}}-V_{\mathrm{n}}}\right)^{\star} \\
        I_{\mathrm{n}} &= -\sum_{p\in\{\mathrm{a},\mathrm{b},\mathrm{c}\}}I_{p}

    and the following (delta loads):

    .. math::
        I_{\mathrm{ab}} &= \left(\frac{S_{\mathrm{ab}}}{V_{\mathrm{a}}-V_{\mathrm{b}}}\right)^{\star} \\
        I_{\mathrm{bc}} &= \left(\frac{S_{\mathrm{bc}}}{V_{\mathrm{b}}-V_{\mathrm{c}}}\right)^{\star} \\
        I_{\mathrm{ca}} &= \left(\frac{S_{\mathrm{ca}}}{V_{\mathrm{c}}-V_{\mathrm{a}}}\right)^{\star}

    """

    _type = "power"

    def __init__(
        self,
        id: Id,
        bus: Bus,
        *,
        powers: Sequence[complex],
        phases: Optional[str] = None,
        flexible_params: Optional[list[FlexibleParameter]] = None,
        **kwargs: Any,
    ) -> None:
        """PowerLoad constructor.

        Args:
            id:
                A unique ID of the load in the network loads.

            bus:
                The bus to connect the load to.

            powers:
                List of power for each phase (VA).

            phases:
                The phases of the load. A string like ``"abc"`` or ``"an"`` etc. The order of the
                phases is important. For a full list of supported phases, see the class attribute
                :attr:`allowed_phases`. All phases of the load, except ``"n"``, must be present in
                the phases of the connected bus. By default, the phases of the bus are used.

            flexible_params:
                A list of :class:`FlexibleParameters` object, one for each phase. When provided,
                the load is considered as flexible (or controllable) and the parameters are used
                to compute the flexible power of the load.
        """
        super().__init__(id=id, bus=bus, phases=phases, **kwargs)
        self.powers = powers

        if flexible_params:
            if len(flexible_params) != self._size:
                msg = f"Incorrect number of parameters: {len(flexible_params)} instead of {self._size}"
                logger.error(msg)
                raise RoseauLoadFlowException(msg=msg, code=RoseauLoadFlowExceptionCode.BAD_PARAMETERS_SIZE)
            for power, fp in zip(self.powers, flexible_params):
                if fp.control_p.type == "constant" and fp.control_q.type == "constant":
                    continue  # No checks for this case
                if abs(power) > fp.s_max:
                    msg = f"The power is greater than the parameter s_max for flexible load {id!r}"
                    logger.error(msg)
                    raise RoseauLoadFlowException(msg=msg, code=RoseauLoadFlowExceptionCode.BAD_S_VALUE)
                if fp.control_p.type == "p_max_u_production" and power.real > 0:
                    msg = f"There is a production control but a positive power for flexible load {id!r}"
                    logger.error(msg)
                    raise RoseauLoadFlowException(msg=msg, code=RoseauLoadFlowExceptionCode.BAD_S_VALUE)
                if fp.control_p.type == "p_max_u_consumption" and power.real < 0:
                    msg = f"There is a consumption control but a negative power for flexible load {id!r}"
                    logger.error(msg)
                    raise RoseauLoadFlowException(msg=msg, code=RoseauLoadFlowExceptionCode.BAD_S_VALUE)
                if fp.control_p.type != "constant" and power.real == 0:
                    msg = f"There is a P control but a null active power for flexible load {id!r}"
                    logger.error(msg)
                    raise RoseauLoadFlowException(msg=msg, code=RoseauLoadFlowExceptionCode.BAD_S_VALUE)

        self.flexible_params = flexible_params
        self._res_flexible_powers: Optional[np.ndarray] = None

    @property
    def is_flexible(self) -> bool:
        return self.flexible_params is not None

    @property
    def powers(self) -> np.ndarray:
        """The powers of the load (VA)."""
        return self._powers

    @powers.setter
    @ureg.wraps(None, (None, "VA"), strict=False)
    def powers(self, value: Sequence[complex]) -> None:
        self._powers = self._validate_value(value)
        self._invalidate_network_results()

    def _res_flexible_powers_getter(self, warning: bool) -> np.ndarray:
        return self._res_getter(value=self._res_flexible_powers, warning=warning)

    @property
    def res_flexible_powers(self) -> np.ndarray:
        """The load flow result of the load flexible powers (VA)."""
        return self._res_flexible_powers_getter(warning=True)

    def _get_delta_res_powers(self) -> np.ndarray:
        return self._powers  # S = S

    def to_dict(self) -> JsonDict:
        if self.bus is None:
            msg = f"The load {self.id!r} is disconnected and can not be used anymore."
            logger.error(msg)
            raise RoseauLoadFlowException(msg=msg, code=RoseauLoadFlowExceptionCode.DISCONNECTED_ELEMENT)
        res = {
            "id": self.id,
            "bus": self.bus.id,
            "phases": self.phases,
            "powers": [[s.real, s.imag] for s in self.powers],
        }
        if self.flexible_params is not None:
            res["flexible_params"] = [fp.to_dict() for fp in self.flexible_params]
        return res


class CurrentLoad(AbstractLoad):
    r"""A constant current load.

    The equations are the following (star loads):

    .. math::
        I_{\mathrm{abc}} &= constant \\
        I_{\mathrm{n}} &= -\sum_{p\in\{\mathrm{a},\mathrm{b},\mathrm{c}\}}I_{p}

    and the following (delta loads):

    .. math::
        I_{\mathrm{ab}} &= constant \\
        I_{\mathrm{bc}} &= constant \\
        I_{\mathrm{ca}} &= constant
    """

    _type = "current"

    def __init__(
        self, id: Id, bus: Bus, *, currents: Sequence[complex], phases: Optional[str] = None, **kwargs: Any
    ) -> None:
        """CurrentLoad constructor.

        Args:
            id:
                A unique ID of the load in the network loads.

            bus:
                The bus to connect the load to.

            currents:
                List of currents for each phase (Amps).

            phases:
                The phases of the load. A string like ``"abc"`` or ``"an"`` etc. The order of the
                phases is important. For a full list of supported phases, see the class attribute
                :attr:`allowed_phases`. All phases of the load, except ``"n"``, must be present in
                the phases of the connected bus. By default, the phases of the bus are used.
        """
        super().__init__(id=id, phases=phases, bus=bus, **kwargs)
        self.currents = currents  # handles size checks and unit conversion

    @property
    def currents(self) -> np.ndarray:
        """The currents of the load (Amps)."""
        return self._currents

    @currents.setter
    @ureg.wraps(None, (None, "A"), strict=False)
    def currents(self, value: Sequence[complex]) -> None:
        self._currents = self._validate_value(value)
        self._invalidate_network_results()

    def _get_delta_res_powers(self) -> np.ndarray:
        voltages = self._get_res_voltages_from_bus()
        return voltages * self.currents.conj()  # S = V x I*

    def to_dict(self) -> JsonDict:
        if self.bus is None:
            msg = f"The load {self.id!r} is disconnected and can not be used anymore."
            logger.error(msg)
            raise RoseauLoadFlowException(msg=msg, code=RoseauLoadFlowExceptionCode.DISCONNECTED_ELEMENT)
        return {
            "id": self.id,
            "bus": self.bus.id,
            "phases": self.phases,
            "currents": [[i.real, i.imag] for i in self.currents],
        }


class ImpedanceLoad(AbstractLoad):
    r"""A constant impedance load.

    The equations are the following (star loads):

    .. math::
        I_{\mathrm{abc}} &= \frac{\left(V_{\mathrm{abc}}-V_{\mathrm{n}}\right)}{Z_{\mathrm{abc}}} \\
        I_{\mathrm{n}} &= -\sum_{p\in\{\mathrm{a},\mathrm{b},\mathrm{c}\}}I_{p}

    and the following (delta loads):

    .. math::
        I_{\mathrm{ab}} &= \frac{\left(V_{\mathrm{a}}-V_{\mathrm{b}}\right)}{Z_{\mathrm{ab}}} \\
        I_{\mathrm{bc}} &= \frac{\left(V_{\mathrm{b}}-V_{\mathrm{c}}\right)}{Z_{\mathrm{bc}}} \\
        I_{\mathrm{ca}} &= \frac{\left(V_{\mathrm{c}}-V_{\mathrm{a}}\right)}{Z_{\mathrm{ca}}}

    """

    _type = "impedance"

    def __init__(
        self, id: Id, bus: Bus, *, impedances: Sequence[complex], phases: Optional[str] = None, **kwargs: Any
    ) -> None:
        """ImpedanceLoad constructor.

        Args:
            id:
                A unique ID of the load in the network loads.

            bus:
                The bus to connect the load to.

            impedances:
                List of impedances for each phase (Ohms).

            phases:
                The phases of the load. A string like ``"abc"`` or ``"an"`` etc. The order of the
                phases is important. For a full list of supported phases, see the class attribute
                :attr:`allowed_phases`. All phases of the load, except ``"n"``, must be present in
                the phases of the connected bus. By default, the phases of the bus are used.
        """
        super().__init__(id=id, phases=phases, bus=bus, **kwargs)
        self.impedances = impedances

    @property
    def impedances(self) -> np.ndarray:
        """The impedances of the load (Ohms)."""
        return self._impedances

    @impedances.setter
    @ureg.wraps(None, (None, "ohm"), strict=False)
    def impedances(self, impedances: Sequence[complex]) -> None:
        self._impedances = self._validate_value(impedances)
        self._invalidate_network_results()

    def _get_delta_res_powers(self) -> np.ndarray:
        voltages = self._get_res_voltages_from_bus()
        return np.abs(voltages) ** 2 / self.impedances  # S = |V|² / Z

    def to_dict(self) -> JsonDict:
        if self.bus is None:
            msg = f"The load {self.id!r} is disconnected and can not be used anymore."
            logger.error(msg)
            raise RoseauLoadFlowException(msg=msg, code=RoseauLoadFlowExceptionCode.DISCONNECTED_ELEMENT)
        return {
            "id": self.id,
            "bus": self.bus.id,
            "phases": self.phases,
            "impedances": [[z.real, z.imag] for z in self.impedances],
        }


AbstractLoad._power_load_class = PowerLoad
AbstractLoad._current_load_class = CurrentLoad
AbstractLoad._impedance_load_class = ImpedanceLoad<|MERGE_RESOLUTION|>--- conflicted
+++ resolved
@@ -1,9 +1,5 @@
 import logging
-<<<<<<< HEAD
-from abc import ABCMeta, abstractmethod
-=======
-from abc import ABC
->>>>>>> bde167e3
+from abc import ABC, abstractmethod
 from collections.abc import Sequence
 from typing import Any, Literal, Optional
 
